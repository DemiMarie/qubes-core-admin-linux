<<<<<<< HEAD
RPMS_DIR=rpm/

VERSION := $(shell cat version)
VERSION_VAIO_FIXES := $(shell cat version_vaio_fixes)

DIST_DOM0 ?= fc32

help:
	@echo "make rpms                  -- generate binary rpm packages"
	@echo "make rpms-dom0             -- generate binary rpm packages for Dom0"
	@echo "make update-repo-current   -- copy newly generated rpms to qubes yum repo"
	@echo "make update-repo-current-testing  -- same, but to -current-testing repo"
	@echo "make update-repo-unstable  -- same, but to -testing repo"
	@echo "make update-repo-installer -- copy dom0 rpms to installer repo"
	@echo "make clean                 -- cleanup"

rpms: rpms-dom0

rpms-vm:
	@true

rpms-dom0: rpms-vaio-fixes
	rpmbuild --define "_rpmdir $(RPMS_DIR)" -bb rpm_spec/core-dom0-linux.spec
	rpm --addsign \
		$(RPMS_DIR)/x86_64/qubes-core-dom0-linux-$(VERSION)*.rpm

rpms-vaio-fixes:
	rpmbuild --define "_rpmdir $(RPMS_DIR)" -bb rpm_spec/core-dom0-vaio-fixes.spec
	rpm --addsign $(RPMS_DIR)/x86_64/qubes-core-dom0-vaio-fixes-$(VERSION_VAIO_FIXES)*.rpm
=======
>>>>>>> b7c40f66

clean:
	@true<|MERGE_RESOLUTION|>--- conflicted
+++ resolved
@@ -1,35 +1,3 @@
-<<<<<<< HEAD
-RPMS_DIR=rpm/
-
-VERSION := $(shell cat version)
-VERSION_VAIO_FIXES := $(shell cat version_vaio_fixes)
-
-DIST_DOM0 ?= fc32
-
-help:
-	@echo "make rpms                  -- generate binary rpm packages"
-	@echo "make rpms-dom0             -- generate binary rpm packages for Dom0"
-	@echo "make update-repo-current   -- copy newly generated rpms to qubes yum repo"
-	@echo "make update-repo-current-testing  -- same, but to -current-testing repo"
-	@echo "make update-repo-unstable  -- same, but to -testing repo"
-	@echo "make update-repo-installer -- copy dom0 rpms to installer repo"
-	@echo "make clean                 -- cleanup"
-
-rpms: rpms-dom0
-
-rpms-vm:
-	@true
-
-rpms-dom0: rpms-vaio-fixes
-	rpmbuild --define "_rpmdir $(RPMS_DIR)" -bb rpm_spec/core-dom0-linux.spec
-	rpm --addsign \
-		$(RPMS_DIR)/x86_64/qubes-core-dom0-linux-$(VERSION)*.rpm
-
-rpms-vaio-fixes:
-	rpmbuild --define "_rpmdir $(RPMS_DIR)" -bb rpm_spec/core-dom0-vaio-fixes.spec
-	rpm --addsign $(RPMS_DIR)/x86_64/qubes-core-dom0-vaio-fixes-$(VERSION_VAIO_FIXES)*.rpm
-=======
->>>>>>> b7c40f66
 
 clean:
 	@true